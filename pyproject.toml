--- conflicted
+++ resolved
@@ -54,10 +54,7 @@
 websockets = {version = "^13.1.0", optional = true}
 boto3 = {version = "1.34.34", optional = true}
 redisvl = {version = "^0.4.1", optional = true, markers = "python_version >= '3.9' and python_version < '3.14'"}
-<<<<<<< HEAD
 mcp = {version = "1.5.0", optional = true, python = ">=3.10"}
-=======
->>>>>>> d17ab7da
 
 [tool.poetry.extras]
 proxy = [
