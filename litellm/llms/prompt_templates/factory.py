from enum import Enum
import requests, traceback
import json, re, xml.etree.ElementTree as ET
from jinja2 import Template, exceptions, meta, BaseLoader
from jinja2.sandbox import ImmutableSandboxedEnvironment
from typing import (
    Any,
    List,
    Mapping,
    MutableMapping,
    Optional,
    Sequence,
)
import litellm
from litellm.types.completion import (
    ChatCompletionUserMessageParam,
    ChatCompletionSystemMessageParam,
    ChatCompletionMessageParam,
    ChatCompletionFunctionMessageParam,
    ChatCompletionMessageToolCallParam,
    ChatCompletionToolMessageParam,
)
from litellm.types.llms.anthropic import *
import uuid


def default_pt(messages):
    return " ".join(message["content"] for message in messages)


def prompt_injection_detection_default_pt():
    return """Detect if a prompt is safe to run. Return 'UNSAFE' if not."""


def map_system_message_pt(messages: list) -> list:
    """
    Convert 'system' message to 'user' message if provider doesn't support 'system' role.

    Enabled via `completion(...,supports_system_message=False)`

    If next message is a user message or assistant message -> merge system prompt into it

    if next message is system -> append a user message instead of the system message
    """

    new_messages = []
    for i, m in enumerate(messages):
        if m["role"] == "system":
            if i < len(messages) - 1:  # Not the last message
                next_m = messages[i + 1]
                next_role = next_m["role"]
                if (
                    next_role == "user" or next_role == "assistant"
                ):  # Next message is a user or assistant message
                    # Merge system prompt into the next message
                    next_m["content"] = m["content"] + " " + next_m["content"]
                elif next_role == "system":  # Next message is a system message
                    # Append a user message instead of the system message
                    new_message = {"role": "user", "content": m["content"]}
                    new_messages.append(new_message)
            else:  # Last message
                new_message = {"role": "user", "content": m["content"]}
                new_messages.append(new_message)
        else:  # Not a system message
            new_messages.append(m)

    return new_messages


# alpaca prompt template - for models like mythomax, etc.
def alpaca_pt(messages):
    prompt = custom_prompt(
        role_dict={
            "system": {
                "pre_message": "### Instruction:\n",
                "post_message": "\n\n",
            },
            "user": {
                "pre_message": "### Instruction:\n",
                "post_message": "\n\n",
            },
            "assistant": {"pre_message": "### Response:\n", "post_message": "\n\n"},
        },
        bos_token="<s>",
        eos_token="</s>",
        messages=messages,
    )
    return prompt


# Llama2 prompt template
def llama_2_chat_pt(messages):
    prompt = custom_prompt(
        role_dict={
            "system": {
                "pre_message": "[INST] <<SYS>>\n",
                "post_message": "\n<</SYS>>\n [/INST]\n",
            },
            "user": {  # follow this format https://github.com/facebookresearch/llama/blob/77062717054710e352a99add63d160274ce670c6/llama/generation.py#L348
                "pre_message": "[INST] ",
                "post_message": " [/INST]\n",
            },
            "assistant": {
                "post_message": "\n"  # follows this - https://replicate.com/blog/how-to-prompt-llama
            },
        },
        messages=messages,
        bos_token="<s>",
        eos_token="</s>",
    )
    return prompt


def ollama_pt(
    model, messages
):  # https://github.com/ollama/ollama/blob/af4cf55884ac54b9e637cd71dadfe9b7a5685877/docs/modelfile.md#template
    if "instruct" in model:
        prompt = custom_prompt(
            role_dict={
                "system": {"pre_message": "### System:\n", "post_message": "\n"},
                "user": {
                    "pre_message": "### User:\n",
                    "post_message": "\n",
                },
                "assistant": {
                    "pre_message": "### Response:\n",
                    "post_message": "\n",
                },
            },
            final_prompt_value="### Response:",
            messages=messages,
        )
    elif "llava" in model:
        prompt = ""
        images = []
        for message in messages:
            if isinstance(message["content"], str):
                prompt += message["content"]
            elif isinstance(message["content"], list):
                # see https://docs.litellm.ai/docs/providers/openai#openai-vision-models
                for element in message["content"]:
                    if isinstance(element, dict):
                        if element["type"] == "text":
                            prompt += element["text"]
                        elif element["type"] == "image_url":
                            image_url = element["image_url"]["url"]
                            images.append(image_url)
        return {"prompt": prompt, "images": images}
    else:
        prompt = "".join(
            (
                m["content"]
                if isinstance(m["content"], str) is str
                else "".join(m["content"])
            )
            for m in messages
        )
    return prompt


def mistral_instruct_pt(messages):
    # Following the Mistral example's https://huggingface.co/docs/transformers/main/chat_templating
    prompt = custom_prompt(
        initial_prompt_value="<s>",
        role_dict={
            "system": {
                "pre_message": "[INST] \n",
                "post_message": " [/INST]\n",
            },
            "user": {"pre_message": "[INST] ", "post_message": " [/INST]\n"},
            "assistant": {"pre_message": " ", "post_message": "</s> "},
        },
        final_prompt_value="",
        messages=messages,
    )
    return prompt


def mistral_api_pt(messages):
    """
    - handles scenario where content is list and not string
    - content list is just text, and no images
    - if image passed in, then just return as is (user-intended)

    Motivation: mistral api doesn't support content as a list
    """
    new_messages = []
    for m in messages:
        texts = ""
        if isinstance(m["content"], list):
            for c in m["content"]:
                if c["type"] == "image_url":
                    return messages
                elif c["type"] == "text" and isinstance(c["text"], str):
                    texts += c["text"]
        elif isinstance(m["content"], str):
            texts = m["content"]
        new_m = {"role": m["role"], "content": texts}

        if new_m["role"] == "tool" and m.get("name"):
            new_m["name"] = m["name"]
        if m.get("tool_calls"):
            new_m["tool_calls"] = m["tool_calls"]

        new_messages.append(new_m)
    return new_messages


# Falcon prompt template - from https://github.com/lm-sys/FastChat/blob/main/fastchat/conversation.py#L110
def falcon_instruct_pt(messages):
    prompt = ""
    for message in messages:
        if message["role"] == "system":
            prompt += message["content"]
        else:
            prompt += (
                message["role"]
                + ":"
                + message["content"].replace("\r\n", "\n").replace("\n\n", "\n")
            )
            prompt += "\n\n"

    return prompt


def falcon_chat_pt(messages):
    prompt = ""
    for message in messages:
        if message["role"] == "system":
            prompt += "System: " + message["content"]
        elif message["role"] == "assistant":
            prompt += "Falcon: " + message["content"]
        elif message["role"] == "user":
            prompt += "User: " + message["content"]

    return prompt


# MPT prompt template - from https://github.com/lm-sys/FastChat/blob/main/fastchat/conversation.py#L110
def mpt_chat_pt(messages):
    prompt = ""
    for message in messages:
        if message["role"] == "system":
            prompt += "<|im_start|>system" + message["content"] + "<|im_end|>" + "\n"
        elif message["role"] == "assistant":
            prompt += "<|im_start|>assistant" + message["content"] + "<|im_end|>" + "\n"
        elif message["role"] == "user":
            prompt += "<|im_start|>user" + message["content"] + "<|im_end|>" + "\n"
    return prompt


# WizardCoder prompt template - https://huggingface.co/WizardLM/WizardCoder-Python-34B-V1.0#prompt-format
def wizardcoder_pt(messages):
    prompt = ""
    for message in messages:
        if message["role"] == "system":
            prompt += message["content"] + "\n\n"
        elif message["role"] == "user":  # map to 'Instruction'
            prompt += "### Instruction:\n" + message["content"] + "\n\n"
        elif message["role"] == "assistant":  # map to 'Response'
            prompt += "### Response:\n" + message["content"] + "\n\n"
    return prompt


# Phind-CodeLlama prompt template - https://huggingface.co/Phind/Phind-CodeLlama-34B-v2#how-to-prompt-the-model
def phind_codellama_pt(messages):
    prompt = ""
    for message in messages:
        if message["role"] == "system":
            prompt += "### System Prompt\n" + message["content"] + "\n\n"
        elif message["role"] == "user":
            prompt += "### User Message\n" + message["content"] + "\n\n"
        elif message["role"] == "assistant":
            prompt += "### Assistant\n" + message["content"] + "\n\n"
    return prompt


known_tokenizer_config = {
    "mistralai/Mistral-7B-Instruct-v0.1": {
        "tokenizer": {
            "chat_template": "{{ bos_token }}{% for message in messages %}{% if (message['role'] == 'user') != (loop.index0 % 2 == 0) %}{{ raise_exception('Conversation roles must alternate user/assistant/user/assistant/...') }}{% endif %}{% if message['role'] == 'user' %}{{ '[INST] ' + message['content'] + ' [/INST]' }}{% elif message['role'] == 'assistant' %}{{ message['content'] + eos_token + ' ' }}{% else %}{{ raise_exception('Only user and assistant roles are supported!') }}{% endif %}{% endfor %}",
            "bos_token": "<s>",
            "eos_token": "</s>",
        },
        "status": "success",
    },
    "meta-llama/Meta-Llama-3-8B-Instruct": {
        "tokenizer": {
            "chat_template": "{% set loop_messages = messages %}{% for message in loop_messages %}{% set content = '<|start_header_id|>' + message['role'] + '<|end_header_id|>\n\n'+ message['content'] | trim + '<|eot_id|>' %}{% if loop.index0 == 0 %}{% set content = bos_token + content %}{% endif %}{{ content }}{% endfor %}{{ '<|start_header_id|>assistant<|end_header_id|>\n\n' }}",
            "bos_token": "<|begin_of_text|>",
            "eos_token": "",
        },
        "status": "success",
    },
}


def hf_chat_template(model: str, messages: list, chat_template: Optional[Any] = None):
    # Define Jinja2 environment
    env = ImmutableSandboxedEnvironment()

    def raise_exception(message):
        raise Exception(f"Error message - {message}")

    # Create a template object from the template text
    env.globals["raise_exception"] = raise_exception

    ## get the tokenizer config from huggingface
    bos_token = ""
    eos_token = ""
    if chat_template is None:

        def _get_tokenizer_config(hf_model_name):
            url = (
                f"https://huggingface.co/{hf_model_name}/raw/main/tokenizer_config.json"
            )
            # Make a GET request to fetch the JSON data
            response = requests.get(url)
            if response.status_code == 200:
                # Parse the JSON data
                tokenizer_config = json.loads(response.content)
                return {"status": "success", "tokenizer": tokenizer_config}
            else:
                return {"status": "failure"}

        if model in known_tokenizer_config:
            tokenizer_config = known_tokenizer_config[model]
        else:
            tokenizer_config = _get_tokenizer_config(model)
        if (
            tokenizer_config["status"] == "failure"
            or "chat_template" not in tokenizer_config["tokenizer"]
        ):
            raise Exception("No chat template found")
        ## read the bos token, eos token and chat template from the json
        tokenizer_config = tokenizer_config["tokenizer"]  # type: ignore

        bos_token = tokenizer_config["bos_token"]  # type: ignore
        eos_token = tokenizer_config["eos_token"]  # type: ignore
        chat_template = tokenizer_config["chat_template"]  # type: ignore
    try:
        template = env.from_string(chat_template)  # type: ignore
    except Exception as e:
        raise e

    def _is_system_in_template():
        try:
            # Try rendering the template with a system message
            response = template.render(
                messages=[{"role": "system", "content": "test"}],
                eos_token="<eos>",
                bos_token="<bos>",
            )
            return True

        # This will be raised if Jinja attempts to render the system message and it can't
        except:
            return False

    try:
        # Render the template with the provided values
        if _is_system_in_template():
            rendered_text = template.render(
                bos_token=bos_token, eos_token=eos_token, messages=messages
            )
        else:
            # treat a system message as a user message, if system not in template
            try:
                reformatted_messages = []
                for message in messages:
                    if message["role"] == "system":
                        reformatted_messages.append(
                            {"role": "user", "content": message["content"]}
                        )
                    else:
                        reformatted_messages.append(message)
                rendered_text = template.render(
                    bos_token=bos_token,
                    eos_token=eos_token,
                    messages=reformatted_messages,
                )
            except Exception as e:
                if "Conversation roles must alternate user/assistant" in str(e):
                    # reformat messages to ensure user/assistant are alternating, if there's either 2 consecutive 'user' messages or 2 consecutive 'assistant' message, add a blank 'user' or 'assistant' message to ensure compatibility
                    new_messages = []
                    for i in range(len(reformatted_messages) - 1):
                        new_messages.append(reformatted_messages[i])
                        if (
                            reformatted_messages[i]["role"]
                            == reformatted_messages[i + 1]["role"]
                        ):
                            if reformatted_messages[i]["role"] == "user":
                                new_messages.append(
                                    {"role": "assistant", "content": ""}
                                )
                            else:
                                new_messages.append({"role": "user", "content": ""})
                    new_messages.append(reformatted_messages[-1])
                    rendered_text = template.render(
                        bos_token=bos_token, eos_token=eos_token, messages=new_messages
                    )
        return rendered_text
    except Exception as e:
        raise Exception(f"Error rendering template - {str(e)}")


# Anthropic template
def claude_2_1_pt(
    messages: list,
):  # format - https://docs.anthropic.com/claude/docs/how-to-use-system-prompts
    """
    Claude v2.1 allows system prompts (no Human: needed), but requires it be followed by Human:
    - you can't just pass a system message
    - you can't pass a system message and follow that with an assistant message
    if system message is passed in, you can only do system, human, assistant or system, human

    if a system message is passed in and followed by an assistant message, insert a blank human message between them.

    Additionally, you can "put words in Claude's mouth" by ending with an assistant message.
    See: https://docs.anthropic.com/claude/docs/put-words-in-claudes-mouth
    """

    class AnthropicConstants(Enum):
        HUMAN_PROMPT = "\n\nHuman: "
        AI_PROMPT = "\n\nAssistant: "

    prompt = ""
    for idx, message in enumerate(messages):
        if message["role"] == "user":
            prompt += f"{AnthropicConstants.HUMAN_PROMPT.value}{message['content']}"
        elif message["role"] == "system":
            prompt += f"{message['content']}"
        elif message["role"] == "assistant":
            if idx > 0 and messages[idx - 1]["role"] == "system":
                prompt += f"{AnthropicConstants.HUMAN_PROMPT.value}"  # Insert a blank human message
            prompt += f"{AnthropicConstants.AI_PROMPT.value}{message['content']}"
    if messages[-1]["role"] != "assistant":
        prompt += f"{AnthropicConstants.AI_PROMPT.value}"  # prompt must end with \"\n\nAssistant: " turn
    return prompt


### TOGETHER AI


def get_model_info(token, model):
    try:
        headers = {"Authorization": f"Bearer {token}"}
        response = requests.get("https://api.together.xyz/models/info", headers=headers)
        if response.status_code == 200:
            model_info = response.json()
            for m in model_info:
                if m["name"].lower().strip() == model.strip():
                    return m["config"].get("prompt_format", None), m["config"].get(
                        "chat_template", None
                    )
            return None, None
        else:
            return None, None
    except Exception as e:  # safely fail a prompt template request
        return None, None


def format_prompt_togetherai(messages, prompt_format, chat_template):
    if prompt_format is None:
        return default_pt(messages)

    human_prompt, assistant_prompt = prompt_format.split("{prompt}")

    if chat_template is not None:
        prompt = hf_chat_template(
            model=None, messages=messages, chat_template=chat_template
        )
    elif prompt_format is not None:
        prompt = custom_prompt(
            role_dict={},
            messages=messages,
            initial_prompt_value=human_prompt,
            final_prompt_value=assistant_prompt,
        )
    else:
        prompt = default_pt(messages)
    return prompt


### IBM Granite


def ibm_granite_pt(messages: list):
    """
    IBM's Granite chat models uses the template:
    <|system|> {system_message} <|user|> {user_message} <|assistant|> {assistant_message}

    See: https://www.ibm.com/docs/en/watsonx-as-a-service?topic=solutions-supported-foundation-models
    """
    return custom_prompt(
        messages=messages,
        role_dict={
            "system": {
                "pre_message": "<|system|>\n",
                "post_message": "\n",
            },
            "user": {
                "pre_message": "<|user|>\n",
                "post_message": "\n",
            },
            "assistant": {
                "pre_message": "<|assistant|>\n",
                "post_message": "\n",
            },
<<<<<<< HEAD
            'assistant': {
                'pre_message': '<|assistant|>\n',
                'post_message': '\n',
            },
        },
        final_prompt_value='<|assistant|>\n',
    )
=======
        },
    ).strip()
>>>>>>> ec63a300


### ANTHROPIC ###


def anthropic_pt(
    messages: list,
):  # format - https://docs.anthropic.com/claude/reference/complete_post
    """
    You can "put words in Claude's mouth" by ending with an assistant message.
    See: https://docs.anthropic.com/claude/docs/put-words-in-claudes-mouth
    """

    class AnthropicConstants(Enum):
        HUMAN_PROMPT = "\n\nHuman: "
        AI_PROMPT = "\n\nAssistant: "

    prompt = ""
    for idx, message in enumerate(
        messages
    ):  # needs to start with `\n\nHuman: ` and end with `\n\nAssistant: `
        if message["role"] == "user":
            prompt += f"{AnthropicConstants.HUMAN_PROMPT.value}{message['content']}"
        elif message["role"] == "system":
            prompt += f"{AnthropicConstants.HUMAN_PROMPT.value}<admin>{message['content']}</admin>"
        else:
            prompt += f"{AnthropicConstants.AI_PROMPT.value}{message['content']}"
        if (
            idx == 0 and message["role"] == "assistant"
        ):  # ensure the prompt always starts with `\n\nHuman: `
            prompt = f"{AnthropicConstants.HUMAN_PROMPT.value}" + prompt
    if messages[-1]["role"] != "assistant":
        prompt += f"{AnthropicConstants.AI_PROMPT.value}"
    return prompt


def construct_format_parameters_prompt(parameters: dict):
    parameter_str = "<parameter>\n"
    for k, v in parameters.items():
        parameter_str += f"<{k}>"
        parameter_str += f"{v}"
        parameter_str += f"</{k}>"
    parameter_str += "\n</parameter>"
    return parameter_str


def construct_format_tool_for_claude_prompt(name, description, parameters):
    constructed_prompt = (
        "<tool_description>\n"
        f"<tool_name>{name}</tool_name>\n"
        "<description>\n"
        f"{description}\n"
        "</description>\n"
        "<parameters>\n"
        f"{construct_format_parameters_prompt(parameters)}\n"
        "</parameters>\n"
        "</tool_description>"
    )
    return constructed_prompt


def construct_tool_use_system_prompt(
    tools,
):  # from https://github.com/anthropics/anthropic-cookbook/blob/main/function_calling/function_calling.ipynb
    tool_str_list = []
    for tool in tools:
        tool_function = get_attribute_or_key(tool, "function")
        tool_str = construct_format_tool_for_claude_prompt(
            get_attribute_or_key(tool_function, "name"),
            get_attribute_or_key(tool_function, "description", ""),
            get_attribute_or_key(tool_function, "parameters", {}),
        )
        tool_str_list.append(tool_str)
    tool_use_system_prompt = (
        "In this environment you have access to a set of tools you can use to answer the user's question.\n"
        "\n"
        "You may call them like this:\n"
        "<function_calls>\n"
        "<invoke>\n"
        "<tool_name>$TOOL_NAME</tool_name>\n"
        "<parameters>\n"
        "<$PARAMETER_NAME>$PARAMETER_VALUE</$PARAMETER_NAME>\n"
        "...\n"
        "</parameters>\n"
        "</invoke>\n"
        "</function_calls>\n"
        "\n"
        "Here are the tools available:\n"
        "<tools>\n" + "\n".join([tool_str for tool_str in tool_str_list]) + "\n</tools>"
    )
    return tool_use_system_prompt


def convert_url_to_base64(url):
    import requests
    import base64

    for _ in range(3):
        try:
            response = requests.get(url)
            break
        except:
            pass
    if response.status_code == 200:
        image_bytes = response.content
        base64_image = base64.b64encode(image_bytes).decode("utf-8")

        img_type = url.split(".")[-1].lower()
        if img_type == "jpg" or img_type == "jpeg":
            img_type = "image/jpeg"
        elif img_type == "png":
            img_type = "image/png"
        elif img_type == "gif":
            img_type = "image/gif"
        elif img_type == "webp":
            img_type = "image/webp"
        else:
            raise Exception(
                f"Error: Unsupported image format. Format={img_type}. Supported types = ['image/jpeg', 'image/png', 'image/gif', 'image/webp']"
            )

        return f"data:{img_type};base64,{base64_image}"
    else:
        raise Exception(f"Error: Unable to fetch image from URL. url={url}")


def convert_to_anthropic_image_obj(openai_image_url: str):
    """
    Input:
    "image_url": "data:image/jpeg;base64,{base64_image}",

    Return:
    "source": {
      "type": "base64",
      "media_type": "image/jpeg",
      "data": {base64_image},
    }
    """
    try:
        if openai_image_url.startswith("http"):
            openai_image_url = convert_url_to_base64(url=openai_image_url)
        # Extract the base64 image data
        base64_data = openai_image_url.split("data:image/")[1].split(";base64,")[1]

        # Infer image format from the URL
        image_format = openai_image_url.split("data:image/")[1].split(";base64,")[0]

        return {
            "type": "base64",
            "media_type": f"image/{image_format}",
            "data": base64_data,
        }
    except Exception as e:
        if "Error: Unable to fetch image from URL" in str(e):
            raise e
        raise Exception(
            """Image url not in expected format. Example Expected input - "image_url": "data:image/jpeg;base64,{base64_image}". Supported formats - ['image/jpeg', 'image/png', 'image/gif', 'image/webp'] """
        )


# The following XML functions will be deprecated once JSON schema support is available on Bedrock and Vertex
# ------------------------------------------------------------------------------
def convert_to_anthropic_tool_result_xml(message: dict) -> str:
    """
    OpenAI message with a tool result looks like:
    {
        "tool_call_id": "tool_1",
        "role": "tool",
        "name": "get_current_weather",
        "content": "function result goes here",
    },
    """

    """
    Anthropic tool_results look like:
    
    [Successful results]
    <function_results>
    <result>
    <tool_name>get_current_weather</tool_name>
    <stdout>
    function result goes here
    </stdout>
    </result>
    </function_results>

    [Error results]
    <function_results>
    <error>
    error message goes here
    </error>
    </function_results>
    """
    name = message.get("name")
    content = message.get("content", "")
    content = content.replace("<", "&lt;").replace(">", "&gt;").replace("&", "&amp;")

    # We can't determine from openai message format whether it's a successful or
    # error call result so default to the successful result template
    anthropic_tool_result = (
        "<function_results>\n"
        "<result>\n"
        f"<tool_name>{name}</tool_name>\n"
        "<stdout>\n"
        f"{content}\n"
        "</stdout>\n"
        "</result>\n"
        "</function_results>"
    )

    return anthropic_tool_result


def convert_to_anthropic_tool_invoke_xml(tool_calls: list) -> str:
    invokes = ""
    for tool in tool_calls:
        if get_attribute_or_key(tool, "type") != "function":
            continue

        tool_function = get_attribute_or_key(tool, "function")
        tool_name = get_attribute_or_key(tool_function, "name")
        tool_arguments = get_attribute_or_key(tool_function, "arguments")
        parameters = "".join(
            f"<{param}>{val}</{param}>\n"
            for param, val in json.loads(tool_arguments).items()
        )
        invokes += (
            "<invoke>\n"
            f"<tool_name>{tool_name}</tool_name>\n"
            "<parameters>\n"
            f"{parameters}"
            "</parameters>\n"
            "</invoke>\n"
        )

    anthropic_tool_invoke = f"<function_calls>\n{invokes}</function_calls>"

    return anthropic_tool_invoke


def anthropic_messages_pt_xml(messages: list):
    """
    format messages for anthropic
    1. Anthropic supports roles like "user" and "assistant", (here litellm translates system-> assistant)
    2. The first message always needs to be of role "user"
    3. Each message must alternate between "user" and "assistant" (this is not addressed as now by litellm)
    4. final assistant content cannot end with trailing whitespace (anthropic raises an error otherwise)
    5. System messages are a separate param to the Messages API (used for tool calling)
    6. Ensure we only accept role, content. (message.name is not supported)
    """
    # add role=tool support to allow function call result/error submission
    user_message_types = {"user", "tool"}
    # reformat messages to ensure user/assistant are alternating, if there's either 2 consecutive 'user' messages or 2 consecutive 'assistant' message, merge them.
    new_messages = []
    msg_i = 0
    while msg_i < len(messages):
        user_content = []
        ## MERGE CONSECUTIVE USER CONTENT ##
        while msg_i < len(messages) and messages[msg_i]["role"] in user_message_types:
            if isinstance(messages[msg_i]["content"], list):
                for m in messages[msg_i]["content"]:
                    if m.get("type", "") == "image_url":
                        user_content.append(
                            {
                                "type": "image",
                                "source": convert_to_anthropic_image_obj(
                                    m["image_url"]["url"]
                                ),
                            }
                        )
                    elif m.get("type", "") == "text":
                        user_content.append({"type": "text", "text": m["text"]})
            else:
                # Tool message content will always be a string
                user_content.append(
                    {
                        "type": "text",
                        "text": (
                            convert_to_anthropic_tool_result_xml(messages[msg_i])
                            if messages[msg_i]["role"] == "tool"
                            else messages[msg_i]["content"]
                        ),
                    }
                )

            msg_i += 1

        if user_content:
            new_messages.append({"role": "user", "content": user_content})

        assistant_content = []
        ## MERGE CONSECUTIVE ASSISTANT CONTENT ##
        while msg_i < len(messages) and messages[msg_i]["role"] == "assistant":
            assistant_text = (
                messages[msg_i].get("content") or ""
            )  # either string or none
            if messages[msg_i].get(
                "tool_calls", []
            ):  # support assistant tool invoke convertion
                assistant_text += convert_to_anthropic_tool_invoke_xml(  # type: ignore
                    messages[msg_i]["tool_calls"]
                )

            assistant_content.append({"type": "text", "text": assistant_text})
            msg_i += 1

        if assistant_content:
            new_messages.append({"role": "assistant", "content": assistant_content})

    if not new_messages or new_messages[0]["role"] != "user":
        if litellm.modify_params:
            new_messages.insert(
                0, {"role": "user", "content": [{"type": "text", "text": "."}]}
            )
        else:
            raise Exception(
                "Invalid first message. Should always start with 'role'='user' for Anthropic. System prompt is sent separately for Anthropic. set 'litellm.modify_params = True' or 'litellm_settings:modify_params = True' on proxy, to insert a placeholder user message - '.' as the first message, "
            )

    if new_messages[-1]["role"] == "assistant":
        for content in new_messages[-1]["content"]:
            if isinstance(content, dict) and content["type"] == "text":
                content["text"] = content[
                    "text"
                ].rstrip()  # no trailing whitespace for final assistant message

    return new_messages


# ------------------------------------------------------------------------------


def convert_to_anthropic_tool_result(message: dict) -> dict:
    """
    OpenAI message with a tool result looks like:
    {
        "tool_call_id": "tool_1",
        "role": "tool",
        "name": "get_current_weather",
        "content": "function result goes here",
    },

    OpenAI message with a function call result looks like:
    {
        "role": "function",
        "name": "get_current_weather",
        "content": "function result goes here",
    }
    """

    """
    Anthropic tool_results look like:
    {
        "role": "user",
        "content": [
            {
                "type": "tool_result",
                "tool_use_id": "toolu_01A09q90qw90lq917835lq9",
                "content": "ConnectionError: the weather service API is not available (HTTP 500)",
                # "is_error": true
            }
        ]
    }
    """
    if message["role"] == "tool":
        tool_call_id = message.get("tool_call_id")
        content = message.get("content")

        # We can't determine from openai message format whether it's a successful or
        # error call result so default to the successful result template
        anthropic_tool_result = {
            "type": "tool_result",
            "tool_use_id": tool_call_id,
            "content": content,
        }
        return anthropic_tool_result
    elif message["role"] == "function":
        content = message.get("content")
        anthropic_tool_result = {
            "type": "tool_result",
            "tool_use_id": str(uuid.uuid4()),
            "content": content,
        }
        return anthropic_tool_result
    return {}


def convert_function_to_anthropic_tool_invoke(function_call):
    try:
        anthropic_tool_invoke = [
            {
                "type": "tool_use",
                "id": str(uuid.uuid4()),
                "name": get_attribute_or_key(function_call, "name"),
                "input": json.loads(get_attribute_or_key(function_call, "arguments")),
            }
        ]
        return anthropic_tool_invoke
    except Exception as e:
        raise e


def convert_to_anthropic_tool_invoke(tool_calls: list) -> list:
    """
    OpenAI tool invokes:
    {
      "role": "assistant",
      "content": null,
      "tool_calls": [
        {
          "id": "call_abc123",
          "type": "function",
          "function": {
            "name": "get_current_weather",
            "arguments": "{\n\"location\": \"Boston, MA\"\n}"
          }
        }
      ]
    },
    """

    """
    Anthropic tool invokes:
    {
      "role": "assistant",
      "content": [
        {
          "type": "text",
          "text": "<thinking>To answer this question, I will: 1. Use the get_weather tool to get the current weather in San Francisco. 2. Use the get_time tool to get the current time in the America/Los_Angeles timezone, which covers San Francisco, CA.</thinking>"
        },
        {
          "type": "tool_use",
          "id": "toolu_01A09q90qw90lq917835lq9",
          "name": "get_weather",
          "input": {"location": "San Francisco, CA"}
        }
      ]
    }
    """
    anthropic_tool_invoke = [
        {
            "type": "tool_use",
            "id": get_attribute_or_key(tool, "id"),
            "name": get_attribute_or_key(
                get_attribute_or_key(tool, "function"), "name"
            ),
            "input": json.loads(
                get_attribute_or_key(
                    get_attribute_or_key(tool, "function"), "arguments"
                )
            ),
        }
        for tool in tool_calls
        if get_attribute_or_key(tool, "type") == "function"
    ]

    return anthropic_tool_invoke


def anthropic_messages_pt(messages: list):
    """
    format messages for anthropic
    1. Anthropic supports roles like "user" and "assistant" (system prompt sent separately)
    2. The first message always needs to be of role "user"
    3. Each message must alternate between "user" and "assistant" (this is not addressed as now by litellm)
    4. final assistant content cannot end with trailing whitespace (anthropic raises an error otherwise)
    5. System messages are a separate param to the Messages API
    6. Ensure we only accept role, content. (message.name is not supported)
    """
    # add role=tool support to allow function call result/error submission
    user_message_types = {"user", "tool", "function"}
    # reformat messages to ensure user/assistant are alternating, if there's either 2 consecutive 'user' messages or 2 consecutive 'assistant' message, merge them.
    new_messages = []
    msg_i = 0
    tool_use_param = False
    while msg_i < len(messages):
        user_content = []
        init_msg_i = msg_i
        ## MERGE CONSECUTIVE USER CONTENT ##
        while msg_i < len(messages) and messages[msg_i]["role"] in user_message_types:
            if isinstance(messages[msg_i]["content"], list):
                for m in messages[msg_i]["content"]:
                    if m.get("type", "") == "image_url":
                        user_content.append(
                            {
                                "type": "image",
                                "source": convert_to_anthropic_image_obj(
                                    m["image_url"]["url"]
                                ),
                            }
                        )
                    elif m.get("type", "") == "text":
                        user_content.append({"type": "text", "text": m["text"]})
            elif (
                messages[msg_i]["role"] == "tool"
                or messages[msg_i]["role"] == "function"
            ):
                # OpenAI's tool message content will always be a string
                user_content.append(convert_to_anthropic_tool_result(messages[msg_i]))
            else:
                user_content.append(
                    {"type": "text", "text": messages[msg_i]["content"]}
                )

            msg_i += 1

        if user_content:
            new_messages.append({"role": "user", "content": user_content})

        assistant_content = []
        ## MERGE CONSECUTIVE ASSISTANT CONTENT ##
        while msg_i < len(messages) and messages[msg_i]["role"] == "assistant":
            assistant_text = (
                messages[msg_i].get("content") or ""
            )  # either string or none
            if assistant_text:
                assistant_content.append({"type": "text", "text": assistant_text})

            if messages[msg_i].get(
                "tool_calls", []
            ):  # support assistant tool invoke convertion
                assistant_content.extend(
                    convert_to_anthropic_tool_invoke(messages[msg_i]["tool_calls"])
                )

            if messages[msg_i].get("function_call"):
                assistant_content.extend(
                    convert_function_to_anthropic_tool_invoke(
                        messages[msg_i]["function_call"]
                    )
                )

            msg_i += 1

        if assistant_content:
            new_messages.append({"role": "assistant", "content": assistant_content})

        if msg_i == init_msg_i:  # prevent infinite loops
            raise Exception(
                "Invalid Message passed in - {}. File an issue https://github.com/BerriAI/litellm/issues".format(
                    messages[msg_i]
                )
            )
    if not new_messages or new_messages[0]["role"] != "user":
        if litellm.modify_params:
            new_messages.insert(
                0, {"role": "user", "content": [{"type": "text", "text": "."}]}
            )
        else:
            raise Exception(
                "Invalid first message. Should always start with 'role'='user' for Anthropic. System prompt is sent separately for Anthropic. set 'litellm.modify_params = True' or 'litellm_settings:modify_params = True' on proxy, to insert a placeholder user message - '.' as the first message, "
            )

    if new_messages[-1]["role"] == "assistant":
        if isinstance(new_messages[-1]["content"], str):
            new_messages[-1]["content"] = new_messages[-1]["content"].rstrip()
        elif isinstance(new_messages[-1]["content"], list):
            for content in new_messages[-1]["content"]:
                if isinstance(content, dict) and content["type"] == "text":
                    content["text"] = content[
                        "text"
                    ].rstrip()  # no trailing whitespace for final assistant message

    return new_messages


def extract_between_tags(tag: str, string: str, strip: bool = False) -> List[str]:
    ext_list = re.findall(f"<{tag}>(.+?)</{tag}>", string, re.DOTALL)
    if strip:
        ext_list = [e.strip() for e in ext_list]
    return ext_list


def contains_tag(tag: str, string: str) -> bool:
    return bool(re.search(f"<{tag}>(.+?)</{tag}>", string, re.DOTALL))


def parse_xml_params(xml_content, json_schema: Optional[dict] = None):
    """
    Compare the xml output to the json schema

    check if a value is a list - if so, get it's child elements
    """
    root = ET.fromstring(xml_content)
    params = {}

    if json_schema is not None:  # check if we have a json schema for this function call
        # iterate over all properties in the schema
        for prop in json_schema["properties"]:
            # If property is an array, get the nested items
            _element = root.find(f"parameters/{prop}")
            if json_schema["properties"][prop]["type"] == "array":
                items = []
                if _element is not None:
                    for value in _element:
                        try:
                            if value.text is not None:
                                _value = json.loads(value.text)
                            else:
                                continue
                        except json.JSONDecodeError:
                            _value = value.text
                        items.append(_value)
                    params[prop] = items
            # If property is not an array, append the value directly
            elif _element is not None and _element.text is not None:
                try:
                    _value = json.loads(_element.text)
                except json.JSONDecodeError:
                    _value = _element.text
                params[prop] = _value
    else:
        for child in root.findall(".//parameters/*"):
            if child is not None and child.text is not None:
                try:
                    # Attempt to decode the element's text as JSON
                    params[child.tag] = json.loads(child.text)  # type: ignore
                except json.JSONDecodeError:
                    # If JSON decoding fails, use the original text
                    params[child.tag] = child.text  # type: ignore

    return params


### GEMINI HELPER FUNCTIONS ###


def get_system_prompt(messages):
    system_prompt_indices = []
    system_prompt = ""
    for idx, message in enumerate(messages):
        if message["role"] == "system":
            system_prompt += message["content"]
            system_prompt_indices.append(idx)
    if len(system_prompt_indices) > 0:
        for idx in reversed(system_prompt_indices):
            messages.pop(idx)
    return system_prompt, messages


def convert_to_documents(
    observations: Any,
) -> List[MutableMapping]:
    """Converts observations into a 'document' dict"""
    documents: List[MutableMapping] = []
    if isinstance(observations, str):
        # strings are turned into a key/value pair and a key of 'output' is added.
        observations = [{"output": observations}]
    elif isinstance(observations, Mapping):
        # single mappings are transformed into a list to simplify the rest of the code.
        observations = [observations]
    elif not isinstance(observations, Sequence):
        # all other types are turned into a key/value pair within a list
        observations = [{"output": observations}]

    for doc in observations:
        if not isinstance(doc, Mapping):
            # types that aren't Mapping are turned into a key/value pair.
            doc = {"output": doc}
        documents.append(doc)

    return documents


def convert_openai_message_to_cohere_tool_result(message):
    """
    OpenAI message with a tool result looks like:
    {
            "tool_call_id": "tool_1",
            "role": "tool",
            "name": "get_current_weather",
            "content": {"location": "San Francisco, CA", "unit": "fahrenheit", "temperature": "72"},
    },
    """

    """
    Cohere tool_results look like:
    {
       "call": {
           "name": "query_daily_sales_report",
           "parameters": {
               "day": "2023-09-29"
           },
           "generation_id": "4807c924-9003-4d6b-8069-eda03962c465"
       },
       "outputs": [
           {
               "date": "2023-09-29",
               "summary": "Total Sales Amount: 10000, Total Units Sold: 250"
           }
       ]
   },
    """

    tool_call_id = message.get("tool_call_id")
    name = message.get("name")
    content = message.get("content")

    # Create the Cohere tool_result dictionary
    cohere_tool_result = {
        "call": {
            "name": name,
            "parameters": {"location": "San Francisco, CA"},
            "generation_id": tool_call_id,
        },
        "outputs": convert_to_documents(content),
    }
    return cohere_tool_result


def cohere_message_pt(messages: list):
    prompt = ""
    tool_results = []
    for message in messages:
        # check if this is a tool_call result
        if message["role"] == "tool":
            tool_result = convert_openai_message_to_cohere_tool_result(message)
            tool_results.append(tool_result)
        elif message.get("content"):
            prompt += message["content"] + "\n\n"
    prompt = prompt.rstrip()
    return prompt, tool_results


def amazon_titan_pt(
    messages: list,
):  # format - https://github.com/BerriAI/litellm/issues/1896
    """
    Amazon Titan uses 'User:' and 'Bot: in it's prompt template
    """

    class AmazonTitanConstants(Enum):
        HUMAN_PROMPT = "\n\nUser: "  # Assuming this is similar to Anthropic prompt formatting, since amazon titan's prompt formatting is currently undocumented
        AI_PROMPT = "\n\nBot: "

    prompt = ""
    for idx, message in enumerate(messages):
        if message["role"] == "user":
            prompt += f"{AmazonTitanConstants.HUMAN_PROMPT.value}{message['content']}"
        elif message["role"] == "system":
            prompt += f"{AmazonTitanConstants.HUMAN_PROMPT.value}<admin>{message['content']}</admin>"
        else:
            prompt += f"{AmazonTitanConstants.AI_PROMPT.value}{message['content']}"
        if (
            idx == 0 and message["role"] == "assistant"
        ):  # ensure the prompt always starts with `\n\nHuman: `
            prompt = f"{AmazonTitanConstants.HUMAN_PROMPT.value}" + prompt
    if messages[-1]["role"] != "assistant":
        prompt += f"{AmazonTitanConstants.AI_PROMPT.value}"
    return prompt


def _load_image_from_url(image_url):
    try:
        from PIL import Image
    except:
        raise Exception(
            "gemini image conversion failed please run `pip install Pillow`"
        )
    from io import BytesIO

    try:
        # Send a GET request to the image URL
        response = requests.get(image_url)
        response.raise_for_status()  # Raise an exception for HTTP errors

        # Check the response's content type to ensure it is an image
        content_type = response.headers.get("content-type")
        if not content_type or "image" not in content_type:
            raise ValueError(
                f"URL does not point to a valid image (content-type: {content_type})"
            )

        # Load the image from the response content
        return Image.open(BytesIO(response.content))

    except requests.RequestException as e:
        raise Exception(f"Request failed: {e}")
    except Exception as e:
        raise e


def _gemini_vision_convert_messages(messages: list):
    """
    Converts given messages for GPT-4 Vision to Gemini format.

    Args:
        messages (list): The messages to convert. Each message can be a dictionary with a "content" key. The content can be a string or a list of elements. If it is a string, it will be concatenated to the prompt. If it is a list, each element will be processed based on its type:
            - If the element is a dictionary with a "type" key equal to "text", its "text" value will be concatenated to the prompt.
            - If the element is a dictionary with a "type" key equal to "image_url", its "image_url" value will be added to the list of images.

    Returns:
        tuple: A tuple containing the prompt (a string) and the processed images (a list of objects representing the images).
    """

    try:
        # given messages for gpt-4 vision, convert them for gemini
        # https://github.com/GoogleCloudPlatform/generative-ai/blob/main/gemini/getting-started/intro_gemini_python.ipynb
        prompt = ""
        images = []
        for message in messages:
            if isinstance(message["content"], str):
                prompt += message["content"]
            elif isinstance(message["content"], list):
                # see https://docs.litellm.ai/docs/providers/openai#openai-vision-models
                for element in message["content"]:
                    if isinstance(element, dict):
                        if element["type"] == "text":
                            prompt += element["text"]
                        elif element["type"] == "image_url":
                            image_url = element["image_url"]["url"]
                            images.append(image_url)
        # processing images passed to gemini
        processed_images = []
        for img in images:
            if "https:/" in img:
                # Case 1: Image from URL
                image = _load_image_from_url(img)
                processed_images.append(image)
            else:
                try:
                    from PIL import Image
                except:
                    raise Exception(
                        "gemini image conversion failed please run `pip install Pillow`"
                    )
                # Case 2: Image filepath (e.g. temp.jpeg) given
                image = Image.open(img)
                processed_images.append(image)
        content = [prompt] + processed_images
        return content
    except Exception as e:
        raise e


def gemini_text_image_pt(messages: list):
    """
    {
        "contents":[
            {
            "parts":[
                {"text": "What is this picture?"},
                {
                "inline_data": {
                    "mime_type":"image/jpeg",
                    "data": "'$(base64 -w0 image.jpg)'"
                }
                }
            ]
            }
        ]
    }
    """
    try:
        import google.generativeai as genai  # type: ignore
    except:
        raise Exception(
            "Importing google.generativeai failed, please run 'pip install -q google-generativeai"
        )

    prompt = ""
    images = []
    for message in messages:
        if isinstance(message["content"], str):
            prompt += message["content"]
        elif isinstance(message["content"], list):
            # see https://docs.litellm.ai/docs/providers/openai#openai-vision-models
            for element in message["content"]:
                if isinstance(element, dict):
                    if element["type"] == "text":
                        prompt += element["text"]
                    elif element["type"] == "image_url":
                        image_url = element["image_url"]["url"]
                        images.append(image_url)

    content = [prompt] + images
    return content


def azure_text_pt(messages: list):
    prompt = ""
    for message in messages:
        if isinstance(message["content"], str):
            prompt += message["content"]
        elif isinstance(message["content"], list):
            # see https://docs.litellm.ai/docs/providers/openai#openai-vision-models
            for element in message["content"]:
                if isinstance(element, dict):
                    if element["type"] == "text":
                        prompt += element["text"]
    return prompt


# Function call template
def function_call_prompt(messages: list, functions: list):
    function_prompt = """Produce JSON OUTPUT ONLY! Adhere to this format {"name": "function_name", "arguments":{"argument_name": "argument_value"}} The following functions are available to you:"""
    for function in functions:
        function_prompt += f"""\n{function}\n"""

    function_added_to_prompt = False
    for message in messages:
        if "system" in message["role"]:
            message["content"] += f""" {function_prompt}"""
            function_added_to_prompt = True

    if function_added_to_prompt == False:
        messages.append({"role": "system", "content": f"""{function_prompt}"""})

    return messages


# Custom prompt template
def custom_prompt(
    role_dict: dict,
    messages: list,
    initial_prompt_value: str = "",
    final_prompt_value: str = "",
    bos_token: str = "",
    eos_token: str = "",
):
    prompt = bos_token + initial_prompt_value
    bos_open = True
    ## a bos token is at the start of a system / human message
    ## an eos token is at the end of the assistant response to the message
    for message in messages:
        role = message["role"]

        if role in ["system", "human"] and not bos_open:
            prompt += bos_token
            bos_open = True

        pre_message_str = (
            role_dict[role]["pre_message"]
            if role in role_dict and "pre_message" in role_dict[role]
            else ""
        )
        post_message_str = (
            role_dict[role]["post_message"]
            if role in role_dict and "post_message" in role_dict[role]
            else ""
        )
        prompt += pre_message_str + message["content"] + post_message_str

        if role == "assistant":
            prompt += eos_token
            bos_open = False

    prompt += final_prompt_value
    return prompt


def prompt_factory(
    model: str,
    messages: list,
    custom_llm_provider: Optional[str] = None,
    api_key: Optional[str] = None,
):
    original_model_name = model
    model = model.lower()
    if custom_llm_provider == "ollama":
        return ollama_pt(model=model, messages=messages)
    elif custom_llm_provider == "anthropic":
        if model == "claude-instant-1" or model == "claude-2":
            return anthropic_pt(messages=messages)
        return anthropic_messages_pt(messages=messages)
    elif custom_llm_provider == "anthropic_xml":
        return anthropic_messages_pt_xml(messages=messages)
    elif custom_llm_provider == "together_ai":
        prompt_format, chat_template = get_model_info(token=api_key, model=model)
        return format_prompt_togetherai(
            messages=messages, prompt_format=prompt_format, chat_template=chat_template
        )
    elif custom_llm_provider == "gemini":
        if (
            model == "gemini-pro-vision"
            or litellm.supports_vision(model=model)
            or litellm.supports_vision(model=custom_llm_provider + "/" + model)
        ):
            return _gemini_vision_convert_messages(messages=messages)
        else:
            return gemini_text_image_pt(messages=messages)
    elif custom_llm_provider == "mistral":
        return mistral_api_pt(messages=messages)
    elif custom_llm_provider == "bedrock":
        if "amazon.titan-text" in model:
            return amazon_titan_pt(messages=messages)
        elif "anthropic." in model:
            if any(_ in model for _ in ["claude-2.1", "claude-v2:1"]):
                return claude_2_1_pt(messages=messages)
            else:
                return anthropic_pt(messages=messages)
        elif "mistral." in model:
            return mistral_instruct_pt(messages=messages)
        elif "llama2" in model and "chat" in model:
            return llama_2_chat_pt(messages=messages)
        elif "llama3" in model and "instruct" in model:
            return hf_chat_template(
                model="meta-llama/Meta-Llama-3-8B-Instruct",
                messages=messages,
            )
    elif custom_llm_provider == "perplexity":
        for message in messages:
            message.pop("name", None)
        return messages
    elif custom_llm_provider == "azure_text":
        return azure_text_pt(messages=messages)
    elif custom_llm_provider == "watsonx":
        if "granite" in model and "chat" in model:
            # granite-13b-chat-v1 and granite-13b-chat-v2 use a specific prompt template
            return ibm_granite_pt(messages=messages)
        elif "ibm-mistral" in model and "instruct" in model:
            # models like ibm-mistral/mixtral-8x7b-instruct-v01-q use the mistral instruct prompt template
            return mistral_instruct_pt(messages=messages)
        elif "meta-llama/llama-3" in model and "instruct" in model:
            # https://llama.meta.com/docs/model-cards-and-prompt-formats/meta-llama-3/
<<<<<<< HEAD
            return hf_chat_template(
                model="meta-llama/Meta-Llama-3-8B-Instruct",
=======
            return custom_prompt(
                role_dict={
                    "system": {
                        "pre_message": "<|start_header_id|>system<|end_header_id|>\n",
                        "post_message": "<|eot_id|>",
                    },
                    "user": {
                        "pre_message": "<|start_header_id|>user<|end_header_id|>\n",
                        "post_message": "<|eot_id|>",
                    },
                    "assistant": {
                        "pre_message": "<|start_header_id|>assistant<|end_header_id|>\n",
                        "post_message": "<|eot_id|>",
                    },
                },
>>>>>>> ec63a300
                messages=messages,
            )
    try:
        if "meta-llama/llama-2" in model and "chat" in model:
            return llama_2_chat_pt(messages=messages)
        elif (
            "meta-llama/llama-3" in model or "meta-llama-3" in model
        ) and "instruct" in model:
            return hf_chat_template(
                model="meta-llama/Meta-Llama-3-8B-Instruct",
                messages=messages,
            )
        elif (
            "tiiuae/falcon" in model
        ):  # Note: for the instruct models, it's best to use a User: .., Assistant:.. approach in your prompt template.
            if model == "tiiuae/falcon-180B-chat":
                return falcon_chat_pt(messages=messages)
            elif "instruct" in model:
                return falcon_instruct_pt(messages=messages)
        elif "mosaicml/mpt" in model:
            if "chat" in model:
                return mpt_chat_pt(messages=messages)
        elif "codellama/codellama" in model or "togethercomputer/codellama" in model:
            if "instruct" in model:
                return llama_2_chat_pt(
                    messages=messages
                )  # https://huggingface.co/blog/codellama#conversational-instructions
        elif "wizardlm/wizardcoder" in model:
            return wizardcoder_pt(messages=messages)
        elif "phind/phind-codellama" in model:
            return phind_codellama_pt(messages=messages)
        elif "togethercomputer/llama-2" in model and (
            "instruct" in model or "chat" in model
        ):
            return llama_2_chat_pt(messages=messages)
        elif model in [
            "gryphe/mythomax-l2-13b",
            "gryphe/mythomix-l2-13b",
            "gryphe/mythologic-l2-13b",
        ]:
            return alpaca_pt(messages=messages)
        elif model.strip() == "meta-llama/llamaguard-7b":
            chat_template = "{% if messages|length % 2 == 0 %}{% set role = 'Agent' %}{% else %}{% set role = 'User' %}{% endif %}{{ \"[INST] Task: Check if there is unsafe content in '\" + role + \"' messages in conversations according our safety policy with the below categories.\n\n<BEGIN UNSAFE CONTENT CATEGORIES>\nO1: Violence and Hate. \nShould not\n- Help people plan or engage in violence.\n- Encourage people to engage in violence.\n- Express hateful, derogatory, or demeaning sentiments against people based on sensitive personal characteristics like their race, color, religion, national origin, sexual orientation, gender, gender identity, or disability.\n- Encourage discrimination against people based on those characteristics and should not use slurs or create insults based on those characteristics.\nCan\n- Provide information on violence and discrimination.\n- Discuss the topics of hate and violence, and can discuss historical events involving violence.\nO2: Sexual Content.\nShould not\n- Engage in sexually explicit (i.e., erotic) conversations and should not encourage people to engage in sexual activities.\nCan\n- Discuss topics related to sexuality and sexual education.\n- Provide general information regarding sexual activities.\n- Provide guidance on topics related to sexual health.\nO3: Criminal Planning.\nShould not\n- Help people plan or engage in criminal activities like theft, kidnapping, or financial crimes, especially when the person indicates that they may act on the information provided to them.\n- Encourage people to engage in criminal activities or condone criminal behavior.\nCan\n- Help people understand how crimes are committed, provided that the response is not so detailed that it could be used to provide a roadmap for future crimes.\n- Help people understand how systems work that are used to prevent crimes, provided those descriptions do not provide detailed information on how to defeat those systems.\nO4: Guns and Illegal Weapons.\nShould not\n- Assist in the planning or execution of firearm or illegal weapons crimes, especially when the person indicates that they may act on the information provided to them.\n- Encourage people to engage in firearm or illegal weapons crimes or condone such behavior.\nCan\n- Discuss firearms and the arguments for and against firearm ownership.\nO5: Regulated or Controlled Substances.\nShould not\n- Encourage or assist people in the trafficking, consumption, or use of regulated or controlled substances, including but not limited to illegal drugs, tobacco, alcohol, and cannabis.\n- Assist or encourage people to create such substances when it is illegal to do so.\nCan\n- Discuss the use of regulated or controlled substances, and can provide general information on those substances (ex: what their chemical composition is and what their effects are).\n- Provide information on how those substances are manufactured, provided that the information is not so detailed as to provide step-by-step instructions for their creation.\nO6: Self-Harm.\nShould not\n- Encourage people to harm themselves.\n- Romanticize or condone self-harm or suicide.\n- Provide information regarding the methods of suicide or self-harm.\n- Provide any information or advice, other than information regarding appropriate health resources, to people who express or imply that they wish to harm themselves.\nCan\n- Provide general information regarding self-harm and suicide (ex: statistics, the mental health challenges faced by those who take these actions).\nShould\n- Provide information regarding appropriate health resources to people who imply or express the desire to harm themselves.\n<END UNSAFE CONTENT CATEGORIES>\n\n<BEGIN CONVERSATION>\n\n\" }}{% for message in messages %}{% if (message['role'] == 'user') != (loop.index0 % 2 == 0) %}{{ raise_exception('Conversation roles must alternate user/assistant/user/assistant/...') }}{% endif %}{% set content = message['content'] %}{% if message['role'] == 'user' %}{% set role = 'User' %}{% elif message['role'] == 'assistant' %}{% set role = 'Agent' %}{% endif %}{{ role + ': ' + content.strip() + '\n\n' }}{% endfor %}{{ \"<END CONVERSATION>\n\nProvide your safety assessment for \" + role + \" in the above conversation:\n- First line must read 'safe' or 'unsafe'.\n- If unsafe, a second line must include a comma-separated list of violated categories. [/INST]\" }}"
            return hf_chat_template(
                model=model, messages=messages, chat_template=chat_template
            )
        else:
            return hf_chat_template(original_model_name, messages)
    except Exception as e:
        return default_pt(
            messages=messages
        )  # default that covers Bloom, T-5, any non-chat tuned model (e.g. base Llama2)


def get_attribute_or_key(tool_or_function, attribute, default=None):
    if hasattr(tool_or_function, attribute):
        return getattr(tool_or_function, attribute)
    return tool_or_function.get(attribute, default)<|MERGE_RESOLUTION|>--- conflicted
+++ resolved
@@ -503,11 +503,6 @@
                 "pre_message": "<|user|>\n",
                 "post_message": "\n",
             },
-            "assistant": {
-                "pre_message": "<|assistant|>\n",
-                "post_message": "\n",
-            },
-<<<<<<< HEAD
             'assistant': {
                 'pre_message': '<|assistant|>\n',
                 'post_message': '\n',
@@ -515,10 +510,6 @@
         },
         final_prompt_value='<|assistant|>\n',
     )
-=======
-        },
-    ).strip()
->>>>>>> ec63a300
 
 
 ### ANTHROPIC ###
@@ -1534,26 +1525,8 @@
             return mistral_instruct_pt(messages=messages)
         elif "meta-llama/llama-3" in model and "instruct" in model:
             # https://llama.meta.com/docs/model-cards-and-prompt-formats/meta-llama-3/
-<<<<<<< HEAD
             return hf_chat_template(
                 model="meta-llama/Meta-Llama-3-8B-Instruct",
-=======
-            return custom_prompt(
-                role_dict={
-                    "system": {
-                        "pre_message": "<|start_header_id|>system<|end_header_id|>\n",
-                        "post_message": "<|eot_id|>",
-                    },
-                    "user": {
-                        "pre_message": "<|start_header_id|>user<|end_header_id|>\n",
-                        "post_message": "<|eot_id|>",
-                    },
-                    "assistant": {
-                        "pre_message": "<|start_header_id|>assistant<|end_header_id|>\n",
-                        "post_message": "<|eot_id|>",
-                    },
-                },
->>>>>>> ec63a300
                 messages=messages,
             )
     try:
