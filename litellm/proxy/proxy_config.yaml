--- conflicted
+++ resolved
@@ -12,10 +12,4 @@
   cache: True
   cache_params:
     type: redis
-<<<<<<< HEAD
-    supported_call_types: []
-  callbacks: ["prometheus"]
-  service_callback: ["prometheus_system"]
-=======
-    supported_call_types: []
->>>>>>> 20d84dde
+    supported_call_types: []